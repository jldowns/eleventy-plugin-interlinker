--- conflicted
+++ resolved
@@ -40,16 +40,9 @@
   // that returns [UNABLE TO LOCATE EMBED].
   unableToLocateEmbedFn?: ErrorRenderFn,
 
-<<<<<<< HEAD
-  // slugifyFn is used to slugify strings. If a function
-  // isn't set then the default 11ty slugify filter is used.
-  slugifyFn?: SlugifyFn,
-
   // deadLinkReport is the desired output format of the dead link report, by default its set to 'console'
   deadLinkReport?: 'console' | 'json' | 'none',
 
-=======
->>>>>>> 5cdf0deb
   // resolvingFns contains functions used for resolving a wikilinks output.
   // see the Custom Resolving Functions section below
   resolvingFns?: Map<string, (link: WikilinkMeta, currentPage: any, interlinker: Interlinker) => Promise<string>>
